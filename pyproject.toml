[build-system]
requires = ["setuptools>=61.2", "setuptools_scm[toml]>=3.4.1"]
build-backend = "setuptools.build_meta"

[project]
<<<<<<< HEAD
name = "keyrings.firefox"
authors = [
	{ name = "Jason R. Coombs", email = "jaraco@jaraco.com" },
]
description = "Keyring backend backed by Firefox Passwords"
=======
name = "PROJECT"
authors = [
	{ name = "Jason R. Coombs", email = "jaraco@jaraco.com" },
]
description = "PROJECT_DESCRIPTION"
>>>>>>> bcf8f079
readme = "README.rst"
classifiers = [
	"Development Status :: 5 - Production/Stable",
	"Intended Audience :: Developers",
	"License :: OSI Approved :: MIT License",
	"Programming Language :: Python :: 3",
	"Programming Language :: Python :: 3 :: Only",
]
requires-python = ">=3.8"
dependencies = [
<<<<<<< HEAD
	"PyFxA",
	"syncclient@git+https://github.com/eNote-GmbH/syncclient",
	"cryptography",
	# required by PyFxA
	"setuptools",
=======
>>>>>>> bcf8f079
]
dynamic = ["version"]

[project.urls]
<<<<<<< HEAD
Homepage = "https://github.com/jaraco/keyrings.firefox"
=======
Homepage = "https://github.com/PROJECT_PATH"
>>>>>>> bcf8f079

[project.optional-dependencies]
testing = [
	# upstream
<<<<<<< HEAD
	"pytest >= 6, != 8.1.1",
=======
	"pytest >= 6, != 8.1.*",
>>>>>>> bcf8f079
	"pytest-checkdocs >= 2.4",
	"pytest-cov",
	"pytest-mypy",
	"pytest-enabler >= 2.2",
	"pytest-ruff >= 0.2.1",

	# local
]
docs = [
	# upstream
	"sphinx >= 3.5",
	"jaraco.packaging >= 9.3",
	"rst.linker >= 1.9",
	"furo",
	"sphinx-lint",

	# local
]

[tool.setuptools_scm]<|MERGE_RESOLUTION|>--- conflicted
+++ resolved
@@ -3,19 +3,11 @@
 build-backend = "setuptools.build_meta"
 
 [project]
-<<<<<<< HEAD
 name = "keyrings.firefox"
 authors = [
 	{ name = "Jason R. Coombs", email = "jaraco@jaraco.com" },
 ]
 description = "Keyring backend backed by Firefox Passwords"
-=======
-name = "PROJECT"
-authors = [
-	{ name = "Jason R. Coombs", email = "jaraco@jaraco.com" },
-]
-description = "PROJECT_DESCRIPTION"
->>>>>>> bcf8f079
 readme = "README.rst"
 classifiers = [
 	"Development Status :: 5 - Production/Stable",
@@ -26,32 +18,21 @@
 ]
 requires-python = ">=3.8"
 dependencies = [
-<<<<<<< HEAD
 	"PyFxA",
 	"syncclient@git+https://github.com/eNote-GmbH/syncclient",
 	"cryptography",
 	# required by PyFxA
 	"setuptools",
-=======
->>>>>>> bcf8f079
 ]
 dynamic = ["version"]
 
 [project.urls]
-<<<<<<< HEAD
 Homepage = "https://github.com/jaraco/keyrings.firefox"
-=======
-Homepage = "https://github.com/PROJECT_PATH"
->>>>>>> bcf8f079
 
 [project.optional-dependencies]
 testing = [
 	# upstream
-<<<<<<< HEAD
-	"pytest >= 6, != 8.1.1",
-=======
 	"pytest >= 6, != 8.1.*",
->>>>>>> bcf8f079
 	"pytest-checkdocs >= 2.4",
 	"pytest-cov",
 	"pytest-mypy",
